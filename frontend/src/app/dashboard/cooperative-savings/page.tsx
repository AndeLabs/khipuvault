/**
 * Cooperative Savings Pool Page
 */
'use client'

export const dynamic = 'force-dynamic'

import { useState } from "react"
import Link from "next/link"
import { ChevronLeft, BarChart3 } from "lucide-react"
import { Tabs, TabsContent, TabsList, TabsTrigger } from "@/components/ui/tabs"
import { AnimateOnScroll } from "@/components/animate-on-scroll"
import { CreatePool } from "@/components/dashboard/cooperative-savings/create-pool"
import { PoolsList } from "@/components/dashboard/cooperative-savings/pools-list"
import { JoinPool } from "@/components/dashboard/cooperative-savings/join-pool"
import { MyPools } from "@/components/dashboard/cooperative-savings/my-pools"
import { FloatingSyncIndicator } from "@/components/dashboard/cooperative-savings/sync-indicator"
import { HistoricalScanIndicator } from "@/components/dashboard/cooperative-savings/historical-scan-indicator"
import { RealtimeStatusBadge } from "@/components/dashboard/cooperative-savings/realtime-status-badge"
import { RealtimeAnalyticsDashboard } from "@/components/dashboard/cooperative-savings/realtime-analytics-dashboard"
import { useCooperativePoolEvents } from "@/hooks/web3/use-cooperative-pool-events"
import { useHistoricalPoolEvents } from "@/hooks/web3/use-historical-pool-events"
import { useRealtimePoolEvents } from "@/hooks/web3/use-realtime-pool-events"
import { PoolDebug } from "@/components/debug/pool-debug"

export default function CooperativeSavingsPage() {
  // 🔥 HISTORICAL: Scan past events (one-time on mount, cached)
  const historicalScan = useHistoricalPoolEvents({
    enabled: true,
    scanOnMount: true,
    verbose: true,
  })

  // ⚡ REAL-TIME: WebSocket stream for instant updates
  const realtimeStream = useRealtimePoolEvents({
    enabled: true,
    enableNotifications: true,
    enableOptimistic: true,
    enableAnalytics: true,
    onPoolCreated: (event) => {
      console.log('🎉 Real-time pool created:', event)
    },
  })

  // ✅ LEGACY: Fallback event listener (for compatibility)
  useCooperativePoolEvents()

  const [activeTab, setActiveTab] = useState('explore')
  const [selectedPoolId, setSelectedPoolId] = useState<number | null>(null)

  const handleJoinPool = (poolId: number) => {
    setSelectedPoolId(poolId)
    setActiveTab('join')
  }

  const handleBackToExplore = () => {
    setSelectedPoolId(null)
    setActiveTab('explore')
  }

  const handleJoinSuccess = () => {
    setSelectedPoolId(null)
    setActiveTab('my-pools')
  }

  const handleCreateSuccess = () => {
    setActiveTab('my-pools')
  }

  return (
    <div className="flex flex-col gap-8">
      {/* Floating sync indicator */}
      <FloatingSyncIndicator />

      {/* Header Section */}
      <AnimateOnScroll>
        <Link href="/dashboard" className="flex items-center gap-2 text-primary hover:underline">
          <ChevronLeft className="h-4 w-4" />
          Volver al Dashboard
        </Link>
<<<<<<< HEAD
        <div className="mt-4 flex items-start justify-between flex-wrap gap-4">
          <div>
            <h1 className="text-3xl font-bold tracking-tight text-white flex items-center gap-3">
              <span role="img" aria-label="handshake emoji" className="text-2xl">🤝</span>
              Cooperative Savings Pool
              <span className="text-sm font-normal px-2 py-1 rounded-full bg-primary/10 text-primary">
                ENTERPRISE
              </span>
            </h1>
            <p className="text-muted-foreground mt-2">
              Ahorra en grupo con BTC nativo · Yields compartidos · Sin fees de entrada
            </p>
          </div>
          {/* Real-time status badge */}
          <div className="flex items-center gap-2">
            <RealtimeStatusBadge showStats showNotificationButton />
          </div>
        </div>
      </AnimateOnScroll>

      {/* 🔍 DEBUG COMPONENT - Remove after fixing */}
      <AnimateOnScroll delay="50ms">
        <PoolDebug />
      </AnimateOnScroll>

      {/* 🔥 Historical scan indicator - Shows when indexing past events */}
      {(historicalScan.isScanning || historicalScan.error) && (
        <AnimateOnScroll delay="75ms">
          <HistoricalScanIndicator />
        </AnimateOnScroll>
      )}

      {/* 📊 Real-Time Analytics Dashboard */}
      <AnimateOnScroll delay="100ms">
        <RealtimeAnalyticsDashboard mini />
=======
        <h1 className="text-3xl font-bold tracking-tight text-white mt-4 flex items-center gap-3">
          <span role="img" aria-label="handshake emoji" className="text-2xl">🤝</span>
          Cooperative Savings Pool
        </h1>
        <p className="text-muted-foreground mt-2">
          Ahorra en grupo con BTC nativo · Yields compartidos · Sin fees de entrada
        </p>
>>>>>>> c43315e2
      </AnimateOnScroll>

      <Tabs value={activeTab} onValueChange={setActiveTab} className="w-full">
        <AnimateOnScroll delay="150ms">
          <TabsList className="grid w-full grid-cols-4 bg-card border-primary/20">
            <TabsTrigger value="explore">Explorar Pools</TabsTrigger>
            <TabsTrigger value="my-pools">Mis Pools</TabsTrigger>
            <TabsTrigger value="create">Crear Pool</TabsTrigger>
            <TabsTrigger value="analytics">
              <BarChart3 className="h-4 w-4 mr-2" />
              Analytics
            </TabsTrigger>
          </TabsList>
        </AnimateOnScroll>

        <AnimateOnScroll delay="200ms">
          <TabsContent value="explore" className="mt-6">
            <PoolsList onJoinPool={handleJoinPool} />
          </TabsContent>

          <TabsContent value="my-pools" className="mt-6">
            <MyPools />
          </TabsContent>

          <TabsContent value="create" className="mt-6">
            <CreatePool onSuccess={handleCreateSuccess} />
          </TabsContent>

          <TabsContent value="join" className="mt-6">
            {selectedPoolId && (
              <JoinPool
                poolId={selectedPoolId}
                onBack={handleBackToExplore}
                onSuccess={handleJoinSuccess}
              />
            )}
          </TabsContent>

          {/* 📊 Analytics Tab - Full Dashboard */}
          <TabsContent value="analytics" className="mt-6">
            <RealtimeAnalyticsDashboard />
          </TabsContent>
        </AnimateOnScroll>
      </Tabs>
    </div>
  )
}<|MERGE_RESOLUTION|>--- conflicted
+++ resolved
@@ -78,7 +78,6 @@
           <ChevronLeft className="h-4 w-4" />
           Volver al Dashboard
         </Link>
-<<<<<<< HEAD
         <div className="mt-4 flex items-start justify-between flex-wrap gap-4">
           <div>
             <h1 className="text-3xl font-bold tracking-tight text-white flex items-center gap-3">
@@ -114,15 +113,6 @@
       {/* 📊 Real-Time Analytics Dashboard */}
       <AnimateOnScroll delay="100ms">
         <RealtimeAnalyticsDashboard mini />
-=======
-        <h1 className="text-3xl font-bold tracking-tight text-white mt-4 flex items-center gap-3">
-          <span role="img" aria-label="handshake emoji" className="text-2xl">🤝</span>
-          Cooperative Savings Pool
-        </h1>
-        <p className="text-muted-foreground mt-2">
-          Ahorra en grupo con BTC nativo · Yields compartidos · Sin fees de entrada
-        </p>
->>>>>>> c43315e2
       </AnimateOnScroll>
 
       <Tabs value={activeTab} onValueChange={setActiveTab} className="w-full">
