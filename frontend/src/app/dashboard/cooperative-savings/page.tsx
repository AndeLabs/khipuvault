/**
<<<<<<< HEAD
 * Cooperative Savings Pool Page
=======
 * Cooperative Savings Pool Page V3 - ENTERPRISE EDITION
 * All component exports have been fixed to support both V3 and non-V3 naming
 *
 * 🚀 ENTERPRISE FEATURES:
 * - Historical scanning: Complete event history from deployment
 * - Real-time WebSocket: Instant updates, zero polling
 * - Push notifications: Desktop alerts for new pools
 * - Analytics dashboard: Live statistics and trends
 * - Optimistic updates: Instant UI feedback
 * - Premium UI/UX: Animations, gradients, smooth transitions
 *
 * ARCHITECTURE:
 * ┌─────────────────────────────────────────┐
 * │ Historical Scan (Past Events)           │
 * │ + Real-Time Stream (New Events)         │
 * │ = COMPLETE EVENT COVERAGE               │
 * └─────────────────────────────────────────┘
>>>>>>> 6e221358
 */
'use client'

export const dynamic = 'force-dynamic'

import { useState } from "react"
import Link from "next/link"
import { ChevronLeft, BarChart3 } from "lucide-react"
import { Tabs, TabsContent, TabsList, TabsTrigger } from "@/components/ui/tabs"
import { AnimateOnScroll } from "@/components/animate-on-scroll"
import { CreatePool } from "@/components/dashboard/cooperative-savings/create-pool"
import { PoolsList } from "@/components/dashboard/cooperative-savings/pools-list"
import { JoinPool } from "@/components/dashboard/cooperative-savings/join-pool"
import { MyPools } from "@/components/dashboard/cooperative-savings/my-pools"
import { FloatingSyncIndicator } from "@/components/dashboard/cooperative-savings/sync-indicator"
import { HistoricalScanIndicator } from "@/components/dashboard/cooperative-savings/historical-scan-indicator"
import { RealtimeStatusBadge } from "@/components/dashboard/cooperative-savings/realtime-status-badge"
import { RealtimeAnalyticsDashboard } from "@/components/dashboard/cooperative-savings/realtime-analytics-dashboard"
import { useCooperativePoolEvents } from "@/hooks/web3/use-cooperative-pool-events"
import { useHistoricalPoolEvents } from "@/hooks/web3/use-historical-pool-events"
import { useRealtimePoolEvents } from "@/hooks/web3/use-realtime-pool-events"

export default function CooperativeSavingsPage() {
  // 🔥 HISTORICAL: Scan past events (one-time on mount, cached)
  const historicalScan = useHistoricalPoolEvents({
    enabled: true,
    scanOnMount: true,
    verbose: true,
  })

  // ⚡ REAL-TIME: WebSocket stream for instant updates
  const realtimeStream = useRealtimePoolEvents({
    enabled: true,
    enableNotifications: true,
    enableOptimistic: true,
    enableAnalytics: true,
    onPoolCreated: (event) => {
      console.log('🎉 Real-time pool created:', event)
    },
  })

  // ✅ LEGACY: Fallback event listener (for compatibility)
  useCooperativePoolEvents()

  const [activeTab, setActiveTab] = useState('explore')
  const [selectedPoolId, setSelectedPoolId] = useState<number | null>(null)

  const handleJoinPool = (poolId: number) => {
    setSelectedPoolId(poolId)
    setActiveTab('join')
  }

  const handleBackToExplore = () => {
    setSelectedPoolId(null)
    setActiveTab('explore')
  }

  const handleJoinSuccess = () => {
    setSelectedPoolId(null)
    setActiveTab('my-pools')
  }

  const handleCreateSuccess = () => {
    setActiveTab('my-pools')
  }

  return (
    <div className="flex flex-col gap-8">
      {/* Floating sync indicator */}
      <FloatingSyncIndicator />

      {/* Header Section */}
      <AnimateOnScroll>
        <Link href="/dashboard" className="flex items-center gap-2 text-primary hover:underline">
          <ChevronLeft className="h-4 w-4" />
          Volver al Dashboard
        </Link>
<<<<<<< HEAD
        <h1 className="text-3xl font-bold tracking-tight text-white mt-4 flex items-center gap-3">
          <span role="img" aria-label="handshake emoji" className="text-2xl">🤝</span>
          Cooperative Savings Pool
        </h1>
        <p className="text-muted-foreground mt-2">
          Ahorra en grupo con BTC nativo · Yields compartidos · Sin fees de entrada
        </p>
=======
        <div className="mt-4 flex items-start justify-between flex-wrap gap-4">
          <div>
            <h1 className="text-3xl font-bold tracking-tight text-white flex items-center gap-3">
              <span role="img" aria-label="handshake emoji" className="text-2xl">🤝</span>
              Cooperative Savings Pool
              <span className="text-sm font-normal px-2 py-1 rounded-full bg-primary/10 text-primary">
                ENTERPRISE
              </span>
            </h1>
            <p className="text-muted-foreground mt-2">
              Ahorra en grupo con BTC nativo · Yields compartidos · Sin fees de entrada
            </p>
          </div>
          {/* Real-time status badge */}
          <div className="flex items-center gap-2">
            <RealtimeStatusBadge showStats showNotificationButton />
          </div>
        </div>
      </AnimateOnScroll>

      {/* 🔥 Historical scan indicator - Shows when indexing past events */}
      {(historicalScan.isScanning || historicalScan.error) && (
        <AnimateOnScroll delay="50ms">
          <HistoricalScanIndicator />
        </AnimateOnScroll>
      )}

      {/* 📊 Real-Time Analytics Dashboard */}
      <AnimateOnScroll delay="100ms">
        <RealtimeAnalyticsDashboard mini />
>>>>>>> 6e221358
      </AnimateOnScroll>

      <Tabs value={activeTab} onValueChange={setActiveTab} className="w-full">
        <AnimateOnScroll delay="150ms">
          <TabsList className="grid w-full grid-cols-4 bg-card border-primary/20">
            <TabsTrigger value="explore">Explorar Pools</TabsTrigger>
            <TabsTrigger value="my-pools">Mis Pools</TabsTrigger>
            <TabsTrigger value="create">Crear Pool</TabsTrigger>
            <TabsTrigger value="analytics">
              <BarChart3 className="h-4 w-4 mr-2" />
              Analytics
            </TabsTrigger>
          </TabsList>
        </AnimateOnScroll>

        <AnimateOnScroll delay="200ms">
          <TabsContent value="explore" className="mt-6">
            <PoolsList onJoinPool={handleJoinPool} />
          </TabsContent>

          <TabsContent value="my-pools" className="mt-6">
            <MyPools />
          </TabsContent>

          <TabsContent value="create" className="mt-6">
            <CreatePool onSuccess={handleCreateSuccess} />
          </TabsContent>

          <TabsContent value="join" className="mt-6">
            {selectedPoolId && (
              <JoinPool
                poolId={selectedPoolId}
                onBack={handleBackToExplore}
                onSuccess={handleJoinSuccess}
              />
            )}
          </TabsContent>

          {/* 📊 Analytics Tab - Full Dashboard */}
          <TabsContent value="analytics" className="mt-6">
            <RealtimeAnalyticsDashboard />
          </TabsContent>
        </AnimateOnScroll>
      </Tabs>
    </div>
  )
}<|MERGE_RESOLUTION|>--- conflicted
+++ resolved
@@ -1,25 +1,5 @@
 /**
-<<<<<<< HEAD
  * Cooperative Savings Pool Page
-=======
- * Cooperative Savings Pool Page V3 - ENTERPRISE EDITION
- * All component exports have been fixed to support both V3 and non-V3 naming
- *
- * 🚀 ENTERPRISE FEATURES:
- * - Historical scanning: Complete event history from deployment
- * - Real-time WebSocket: Instant updates, zero polling
- * - Push notifications: Desktop alerts for new pools
- * - Analytics dashboard: Live statistics and trends
- * - Optimistic updates: Instant UI feedback
- * - Premium UI/UX: Animations, gradients, smooth transitions
- *
- * ARCHITECTURE:
- * ┌─────────────────────────────────────────┐
- * │ Historical Scan (Past Events)           │
- * │ + Real-Time Stream (New Events)         │
- * │ = COMPLETE EVENT COVERAGE               │
- * └─────────────────────────────────────────┘
->>>>>>> 6e221358
  */
 'use client'
 
@@ -97,7 +77,6 @@
           <ChevronLeft className="h-4 w-4" />
           Volver al Dashboard
         </Link>
-<<<<<<< HEAD
         <h1 className="text-3xl font-bold tracking-tight text-white mt-4 flex items-center gap-3">
           <span role="img" aria-label="handshake emoji" className="text-2xl">🤝</span>
           Cooperative Savings Pool
@@ -105,38 +84,6 @@
         <p className="text-muted-foreground mt-2">
           Ahorra en grupo con BTC nativo · Yields compartidos · Sin fees de entrada
         </p>
-=======
-        <div className="mt-4 flex items-start justify-between flex-wrap gap-4">
-          <div>
-            <h1 className="text-3xl font-bold tracking-tight text-white flex items-center gap-3">
-              <span role="img" aria-label="handshake emoji" className="text-2xl">🤝</span>
-              Cooperative Savings Pool
-              <span className="text-sm font-normal px-2 py-1 rounded-full bg-primary/10 text-primary">
-                ENTERPRISE
-              </span>
-            </h1>
-            <p className="text-muted-foreground mt-2">
-              Ahorra en grupo con BTC nativo · Yields compartidos · Sin fees de entrada
-            </p>
-          </div>
-          {/* Real-time status badge */}
-          <div className="flex items-center gap-2">
-            <RealtimeStatusBadge showStats showNotificationButton />
-          </div>
-        </div>
-      </AnimateOnScroll>
-
-      {/* 🔥 Historical scan indicator - Shows when indexing past events */}
-      {(historicalScan.isScanning || historicalScan.error) && (
-        <AnimateOnScroll delay="50ms">
-          <HistoricalScanIndicator />
-        </AnimateOnScroll>
-      )}
-
-      {/* 📊 Real-Time Analytics Dashboard */}
-      <AnimateOnScroll delay="100ms">
-        <RealtimeAnalyticsDashboard mini />
->>>>>>> 6e221358
       </AnimateOnScroll>
 
       <Tabs value={activeTab} onValueChange={setActiveTab} className="w-full">
