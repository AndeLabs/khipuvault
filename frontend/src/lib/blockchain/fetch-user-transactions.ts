--- conflicted
+++ resolved
@@ -9,12 +9,7 @@
  */
 
 import { PublicClient } from 'viem'
-<<<<<<< HEAD
 import { MEZO_TESTNET_ADDRESSES } from '@/lib/web3/contracts'
-=======
-import { logger } from '@/lib/logger'
-import { MEZO_V3_ADDRESSES } from '@/lib/web3/contracts'
->>>>>>> 7c652e13
 import { formatMUSD } from '@/lib/web3/contracts'
 
 export interface Transaction {
